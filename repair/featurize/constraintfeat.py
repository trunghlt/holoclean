--- conflicted
+++ resolved
@@ -5,13 +5,8 @@
 import torch.nn.functional as F
 
 from .featurizer import Featurizer
-<<<<<<< HEAD
 from ...dataset import AuxTables
 from ...dcparser.constraint import is_symmetric
-=======
-from dataset import AuxTables
-from dcparser.constraint import is_symmetric, get_flip_operation
->>>>>>> d4f5929a
 
 # unary_template is used for constraints where the current predicate
 # used for detecting violations in pos_values have a reference to only
