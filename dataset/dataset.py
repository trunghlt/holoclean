--- conflicted
+++ resolved
@@ -43,18 +43,11 @@
             self.aux_table[tab] = None
         # start dbengine
         self.engine = DBengine(
-<<<<<<< HEAD
             env["sqlalchemy_uri"],
             pool_size=env['threads'],
             timeout=env['timeout']
-=======
-            env["db_user"],
-            env["db_pwd"],
-            env["db_name"],
-            env["db_host"],
             pool_size=env["threads"],
             timeout=env["timeout"],
->>>>>>> b620ea81
         )
         # members to convert (tuple_id, attribute) to cell_id
         self.attr_to_idx = {}
